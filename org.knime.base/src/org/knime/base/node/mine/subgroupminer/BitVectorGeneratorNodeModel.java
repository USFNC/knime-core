/*
 * -------------------------------------------------------------------
 * This source code, its documentation and all appendant files
 * are protected by copyright law. All rights reserved.
 *
 * Copyright, 2003 - 2008
 * University of Konstanz, Germany
 * Chair for Bioinformatics and Information Mining (Prof. M. Berthold)
 * and KNIME GmbH, Konstanz, Germany
 *
 * You may not modify, publish, transmit, transfer or sell, reproduce,
 * create derivative works from, distribute, perform, display, or in
 * any way exploit any of the content, in whole or in part, except as
 * otherwise expressly permitted in writing by the copyright owner or
 * as specified in the license file distributed with this product.
 *
 * If you have any questions please contact the copyright holder:
 * website: www.knime.org
 * email: contact@knime.org
 * -------------------------------------------------------------------
 *
 * History
 *   06.12.2005 (dill): created
 */
package org.knime.base.node.mine.subgroupminer;

import java.io.File;
import java.io.FileInputStream;
import java.io.FileOutputStream;
import java.io.IOException;
import java.util.ArrayList;
import java.util.List;

import org.knime.base.data.bitvector.BitString2BitVectorCellFactory;
import org.knime.base.data.bitvector.BitVectorCellFactory;
import org.knime.base.data.bitvector.Hex2BitVectorCellFactory;
import org.knime.base.data.bitvector.IdString2BitVectorCellFactory;
import org.knime.base.data.bitvector.Numeric2BitVectorMeanCellFactory;
import org.knime.base.data.bitvector.Numeric2BitVectorThresholdCellFactory;
import org.knime.core.data.DataCell;
import org.knime.core.data.DataColumnSpec;
import org.knime.core.data.DataColumnSpecCreator;
import org.knime.core.data.DataRow;
import org.knime.core.data.DataTable;
import org.knime.core.data.DataTableSpec;
import org.knime.core.data.DoubleValue;
import org.knime.core.data.StringValue;
import org.knime.core.data.container.ColumnRearranger;
<<<<<<< HEAD
import org.knime.core.data.def.DefaultRow;
import org.knime.core.node.BufferedDataContainer;
=======
import org.knime.core.data.vector.bitvector.DenseBitVectorCell;
>>>>>>> 66091a13
import org.knime.core.node.BufferedDataTable;
import org.knime.core.node.CanceledExecutionException;
import org.knime.core.node.ExecutionContext;
import org.knime.core.node.ExecutionMonitor;
import org.knime.core.node.InvalidSettingsException;
import org.knime.core.node.NodeModel;
import org.knime.core.node.NodeSettings;
import org.knime.core.node.NodeSettingsRO;
import org.knime.core.node.NodeSettingsWO;
import org.knime.core.node.defaultnodesettings.SettingsModelString;

/**
 * The BitvectorGenerator translates all values above or equal to a given
 * threshold to a set bit, values below that threshold to bits set to zero.
 * Thus, an n-column input will be translated to a 1-column table, where each
 * column contains a bitvector of length n.
 *
 * @author Fabian Dill, University of Konstanz
 */
public class BitVectorGeneratorNodeModel extends NodeModel {
    /**
     * Represents the string types that can be parsed.
     *
     * @author Fabian Dill, University of Konstanz
     */
    public enum STRING_TYPES {
        /** A hexadecimal representation of bits. */
        HEX,
        /**
         * A string of ids, where every id indicates the position in the bitset
         * to set.
         */
        ID,
        /** A string of '0' and '1'. */
        BIT;
    }

    // private static final NodeLogger logger
    // = NodeLogger.getLogger(BitVectorGeneratorNodeModel.class);

    /** Config key for the threshold. */
    public static final String CFG_THRESHOLD = "THRESHOLD";

    /** Config key if a StringCell should be parsed. */
    public static final String CFG_FROM_STRING = "FROM_STRING";

    /** Config key for the type of string (Hex, Id, Bit). */
    public static final String CFG_STRING_TYPE = "stringType";

    /** Config key whether the threshold is used for the mean. */
    public static final String CFG_USE_MEAN = "useMean";

    /** Config key for the mean percentage. */
    public static final String CFG_MEAN_THRESHOLD = "meanThreshold";

    /** Default value for the threshold. */
    public static final double DEFAULT_THRESHOLD = 1.0;

    /** Flag whether column(s) should be replaced or not. */
    public static final String CFG_REPLACE = "replace";

    private double m_threshold = DEFAULT_THRESHOLD;

    private boolean m_fromString = false;

    private boolean m_useMean = false;

    private int m_meanPercentage = 100;

    private STRING_TYPES m_type = STRING_TYPES.BIT;

    private final SettingsModelString m_stringColumn = createStringColModel();

    private static final String FILE_NAME = "bitVectorParams";

    private static final String INT_CFG_ROWS = "nrOfRows";

    private static final String INT_CFG_NR_ZEROS = "nrOfZeros";

    private static final String INT_CFG_NR_ONES = "nrOfOnes";

    private BitVectorCellFactory m_factory;

    private boolean m_replace = false;

    private int m_nrOfProcessedRows;

    private int m_totalNrOf0s;

    private int m_totalNrOf1s;

    /**
     * Creates an instance of the BitVectorGeneratorNodeModel with one inport
     * and one outport. The numerical values from the inport are translated to
     * bivectors in the output.
     */
    public BitVectorGeneratorNodeModel() {
        super(1, 1);
    }

    /**
     * @return the number of processed rows
     */
    public int getNumberOfProcessedRows() {
        if (m_factory != null) {
            m_nrOfProcessedRows = m_factory.getNrOfProcessedRows();
        }
        return m_nrOfProcessedRows;
    }

    /**
     *
     * @return the number of 1s generated
     */
    public int getTotalNrOf1s() {
        if (m_factory != null) {
            m_totalNrOf1s = m_factory.getNumberOfSetBits();
        }
        return m_totalNrOf1s;
    }

    /**
     *
     * @return the number of 0s generated
     */
    public int getTotalNrOf0s() {
        if (m_factory != null) {
            m_totalNrOf0s = m_factory.getNumberOfNotSetBits();
        }
        return m_totalNrOf0s;
    }

    /**
     * {@inheritDoc}
     */
    @Override
    protected void saveSettingsTo(final NodeSettingsWO settings) {
        settings.addDouble(CFG_THRESHOLD, m_threshold);
        settings.addBoolean(CFG_FROM_STRING, m_fromString);
        m_stringColumn.saveSettingsTo(settings);
        settings.addBoolean(CFG_USE_MEAN, m_useMean);
        settings.addInt(CFG_MEAN_THRESHOLD, m_meanPercentage);
        settings.addString(CFG_STRING_TYPE, m_type.name());
        settings.addBoolean(CFG_REPLACE, m_replace);
    }

    /**
     * {@inheritDoc}
     */
    @Override
    protected void validateSettings(final NodeSettingsRO settings)
            throws InvalidSettingsException {
        settings.getDouble(CFG_THRESHOLD);
        settings.getBoolean(CFG_USE_MEAN);
        settings.getInt(CFG_MEAN_THRESHOLD);
        boolean fromString = settings.getBoolean(CFG_FROM_STRING);
        SettingsModelString tmp =
            m_stringColumn.createCloneWithValidatedValue(settings);
        String stringCol = tmp.getStringValue();
        if (fromString && stringCol == null) {
            throw new InvalidSettingsException(
                    "A String column must be specified!");
        }
        settings.getString(CFG_STRING_TYPE);
        settings.getBoolean(CFG_REPLACE, false);
    }

    /**
     * {@inheritDoc}
     */
    @Override
    protected void loadValidatedSettingsFrom(final NodeSettingsRO settings)
            throws InvalidSettingsException {
        m_threshold = settings.getDouble(CFG_THRESHOLD);
        m_fromString = settings.getBoolean(CFG_FROM_STRING);
        m_stringColumn.loadSettingsFrom(settings);
<<<<<<< HEAD
=======
        m_stringColumn.setEnabled(m_fromString);
        
>>>>>>> 66091a13
        m_useMean = settings.getBoolean(CFG_USE_MEAN);
        m_meanPercentage = settings.getInt(CFG_MEAN_THRESHOLD);
        String type = settings.getString(CFG_STRING_TYPE);
        try {
            m_type = STRING_TYPES.valueOf(type);
        } catch (IllegalArgumentException iae) {
            throw new InvalidSettingsException("Illegal conversion type: '"
                    + type + "'");
        }
        m_replace = settings.getBoolean(CFG_REPLACE, false);
<<<<<<< HEAD
=======
        try {
            // for backward compatibility try to load it
            m_includedColumns.loadSettingsFrom(settings);
        } catch (InvalidSettingsException ise) {
            // if not available: use all numeric columns
        }
        m_includedColumns.setEnabled(!m_fromString);
>>>>>>> 66091a13
    }

    private double[] calculateMeanValues(final DataTable input) {
        double[] meanValues = new double[input.getDataTableSpec()
                .getNumColumns()];
        int nrOfRows = 0;
        for (DataRow row : input) {
            for (int i = 0; i < row.getNumCells(); i++) {
                if (row.getCell(i).isMissing()
                 || !row.getCell(i).getType().isCompatible(DoubleValue.class)) {
                    continue;
                }
                meanValues[i] += ((DoubleValue)row.getCell(i)).getDoubleValue();
            }
            nrOfRows++;
        }
        for (int i = 0; i < meanValues.length; i++) {
            meanValues[i] = meanValues[i] / nrOfRows;
        }
        return meanValues;
    }

    /**
     * {@inheritDoc}
     */
    @Override
    protected BufferedDataTable[] execute(final BufferedDataTable[] inData,
            final ExecutionContext exec) throws Exception {
        if (m_fromString) {
            // parse id, hex or bit strings
            int stringColumnPos = inData[0].getDataTableSpec().findColumnIndex(
                    m_stringColumn.getStringValue());
            BufferedDataTable[] bfdt = createBitVectorsFromStrings(
                    inData[0], stringColumnPos, exec);
            if (!m_factory.wasSuccessful() && inData[0].getRowCount() > 0) {
                throw new IllegalArgumentException(
                        "Errors during conversion of data in column '"
                        + inData[0].getDataTableSpec().getColumnSpec(
                                stringColumnPos).getName()
                        + "'. Check node description for supported input "
                        + "formats!");
            }
            return bfdt;

        } else {
            BufferedDataTable[] bfdt = createBitVectorsFromNumericData(
                    inData[0], exec);
            return bfdt;
        }
    }

    private BufferedDataTable[] createBitVectorsFromNumericData(
            final BufferedDataTable data,
            final ExecutionContext exec)
            throws CanceledExecutionException {
        DataColumnSpec colSpec =
                createNumericOutputSpec(data.getDataTableSpec());
        // calculate bits from numeric data
        if (m_useMean) {
            // either from a percentage of the mean
            double[] meanValues = new double[0];
            double meanFactor = m_meanPercentage / 100.0;
            meanValues = calculateMeanValues(data);
            m_factory =
                    new Numeric2BitVectorMeanCellFactory(colSpec,
                            meanValues, meanFactor);
        } else {
            // or dependend on fixed threshold
            m_factory =
                    new Numeric2BitVectorThresholdCellFactory(colSpec,
                            m_threshold);

        }
        ColumnRearranger c = new ColumnRearranger(data.getDataTableSpec());
        if (!m_replace) {
            c.append(m_factory);
            BufferedDataTable out = exec.createColumnRearrangeTable(data, c,
                    exec);
            return new BufferedDataTable[]{out};
        } else {
            // put out only the generated one
            DataTableSpec spec = new DataTableSpec(createNumericOutputSpec(
                    data.getDataTableSpec()));
            BufferedDataContainer cont = exec.createDataContainer(spec);
            int rowNr = 0;
            double nrOfRows = data.getRowCount();
            for (DataRow row : data) {
                exec.checkCanceled();
                exec.setProgress(rowNr / nrOfRows, "Processing row: " + rowNr);
                rowNr++;
                DataCell cell = m_factory.getCell(row);
                DataRow newRow = new DefaultRow(row.getKey(), cell);
                cont.addRowToTable(newRow);
            }
            cont.close();
            return new BufferedDataTable[]{cont.getTable()};
        }
    }


    private BufferedDataTable[] createBitVectorsFromStrings(
            final BufferedDataTable data,
            final int stringColIndex, final ExecutionContext exec)
            throws CanceledExecutionException, InvalidSettingsException {
        ColumnRearranger c = createColumnRearranger(data.getDataTableSpec(),
                stringColIndex);
        ExecutionMonitor creationExec = exec;
        if (m_type.equals(STRING_TYPES.ID)) {
            ExecutionMonitor scanExec = exec.createSubProgress(0.5);
            creationExec = exec.createSubProgress(0.5);
            exec.setMessage("preparing");
            int maxPos = scanMaxPos(data, scanExec);
            ((IdString2BitVectorCellFactory)m_factory).setMaxPos(maxPos);
        }
        exec.setMessage("creating output");
        BufferedDataTable out = exec.createColumnRearrangeTable(data, c,
                creationExec);
        return new BufferedDataTable[]{out};
    }

    private int scanMaxPos(final BufferedDataTable data,
            final ExecutionMonitor exec) {
        int maxPos = Integer.MIN_VALUE;
        int cellIdx = data.getDataTableSpec().findColumnIndex(
                m_stringColumn.getStringValue());
        int nrRows = data.getRowCount();
        int currRow = 0;
        for (DataRow row : data) {
            currRow++;
            exec.setProgress((double)currRow / (double)nrRows,
                    "scanning row " + currRow);
            DataCell cell = row.getCell(cellIdx);
            if (cell.isMissing()) {
                continue;
            }
            if (!cell.getType().isCompatible(StringValue.class)) {
                throw new RuntimeException("Found incompatible type in row "
                + row.getKey().getString());
            }
            String toParse = ((StringValue)cell).getStringValue();
            String[] numbers = toParse.split("\\s");
            for (int i = 0; i < numbers.length; i++) {
                int pos = -1;
                try {
                    pos = Integer.parseInt(numbers[i].trim());
                    maxPos = Math.max(maxPos, pos);
                } catch (NumberFormatException nfe) {
                    // nothing to do here
                    // same exception will be logged from cell factory
                }
            }
        }
        return maxPos + 1;
    }

    private ColumnRearranger createColumnRearranger(final DataTableSpec spec,
            final int colIdx) throws InvalidSettingsException {
        // BW: fixed here locally: the annotation and the column name
        // are taken from input spec (21 Sep 2006)
        DataColumnSpecCreator creator = new DataColumnSpecCreator(
                spec.getColumnSpec(colIdx));
        creator.setDomain(null);
        creator.setType(DenseBitVectorCell.TYPE);
        if (!m_replace) {
            String colName = spec.getColumnSpec(colIdx).getName() + "_bits";
            creator.setName(colName);
            if (spec.containsName(colName)) {
                throw new InvalidSettingsException("Column " + colName
                        + " already exist in table!");
            }
        }
        if (m_type.equals(STRING_TYPES.BIT)) {
            m_factory = new BitString2BitVectorCellFactory(creator.createSpec(),
                    colIdx);
        } else if (m_type.equals(STRING_TYPES.HEX)) {
            m_factory = new Hex2BitVectorCellFactory(creator.createSpec(),
                    colIdx);
        } else if (m_type.equals(STRING_TYPES.ID)) {
            m_factory = new IdString2BitVectorCellFactory(creator.createSpec(),
                    colIdx);
        } else {
            throw new InvalidSettingsException(
                    "String type to parse bitvectors" + " from unknown!");
        }
        ColumnRearranger c = new ColumnRearranger(spec);
        if (m_replace) {
            c.replace(m_factory, colIdx);
        } else {
            c.append(m_factory);
        }
        return c;
    }


    /**
     * {@inheritDoc}
     */
    @Override
    protected void reset() {
        m_factory = null;
        m_totalNrOf0s = 0;
        m_totalNrOf1s = 0;
        m_nrOfProcessedRows = 0;
    }

    /**
     * Assume to get numeric data only. Output is one column of type BitVector.
     *
     * {@inheritDoc}
     */
    @Override
    protected DataTableSpec[] configure(final DataTableSpec[] inSpecs)
            throws InvalidSettingsException {
        DataTableSpec spec = inSpecs[0];
        if (!m_fromString) {
            boolean hasNumericCol = false;
            for (int i = 0; i < spec.getNumColumns(); i++) {
                if (spec.getColumnSpec(i).getType().isCompatible(
                        DoubleValue.class)) {
                    hasNumericCol = true;
                    break;
                }
            }
            if (!hasNumericCol) {
                throw new InvalidSettingsException("No numeric column found");
            }
        } else {
            if (!spec.containsName(m_stringColumn.getStringValue())
                    || !(spec.getColumnSpec(m_stringColumn.getStringValue())
                            .getType().isCompatible(StringValue.class))) {
                throw new InvalidSettingsException("Selected string column "
                        + m_stringColumn.getStringValue()
                        + " not in the input spec");
            }
        }
        if (m_fromString) {
            int stringColIdx =
                inSpecs[0].findColumnIndex(m_stringColumn.getStringValue());
            ColumnRearranger c = createColumnRearranger(
                    inSpecs[0], stringColIdx);
            return new DataTableSpec[]{c.createSpec()};
        } else {
            DataTableSpec newSpec;
            if (m_replace) {
                newSpec = new DataTableSpec(
                        createNumericOutputSpec(spec));
            } else {
                newSpec = new DataTableSpec(spec, new DataTableSpec(
                        createNumericOutputSpec(spec)));
            }
            return new DataTableSpec[]{newSpec};
        }
    }


    private DataColumnSpec createNumericOutputSpec(final DataTableSpec spec) {
        String name;
        int j = 0;
        do {
            name = "BitVectors" + (j == 0 ? "" : "_" + j);
            j++;
        } while (spec.containsName(name));
        // get the names of numeric columns
        List<String> nameMapping = new ArrayList<String>();
        for (int i = 0; i < spec.getNumColumns(); i++) {
            nameMapping.add(spec.getColumnSpec(i)
                    .getName().toString());
        }
        DataColumnSpecCreator creator = new DataColumnSpecCreator(
                name, DenseBitVectorCell.TYPE);
        creator.setElementNames(nameMapping.toArray(
                new String[nameMapping.size()]));
        return creator.createSpec();
    }

    /**
     * {@inheritDoc}
     */
    @Override
    protected void loadInternals(final File internDir,
            final ExecutionMonitor exec) throws IOException {
        File f = new File(internDir, FILE_NAME);
        FileInputStream fis = new FileInputStream(f);
        NodeSettingsRO internSettings = NodeSettings.loadFromXML(fis);
        try {
            m_nrOfProcessedRows = internSettings.getInt(INT_CFG_ROWS);
            m_totalNrOf0s = internSettings.getInt(INT_CFG_NR_ZEROS);
            m_totalNrOf1s = internSettings.getInt(INT_CFG_NR_ONES);
        } catch (InvalidSettingsException ise) {
            throw new IOException(ise.getMessage());
        }
    }


    /**
     * {@inheritDoc}
     */
    @Override
    protected void saveInternals(final File internDir,
            final ExecutionMonitor exec) throws IOException {
        NodeSettings internSettings = new NodeSettings(FILE_NAME);
        internSettings.addInt(INT_CFG_ROWS, m_nrOfProcessedRows);
        internSettings.addInt(INT_CFG_NR_ZEROS, m_totalNrOf0s);
        internSettings.addInt(INT_CFG_NR_ONES, m_totalNrOf1s);
        File f = new File(internDir, FILE_NAME);
        FileOutputStream fos = new FileOutputStream(f);
        internSettings.saveToXML(fos);
    }

    /**
     * @return the settings model holding the selected string column name
     */
    static SettingsModelString createStringColModel() {
        return new SettingsModelString("STRING_COLUMN", null);

    }
}<|MERGE_RESOLUTION|>--- conflicted
+++ resolved
@@ -46,12 +46,7 @@
 import org.knime.core.data.DoubleValue;
 import org.knime.core.data.StringValue;
 import org.knime.core.data.container.ColumnRearranger;
-<<<<<<< HEAD
-import org.knime.core.data.def.DefaultRow;
-import org.knime.core.node.BufferedDataContainer;
-=======
 import org.knime.core.data.vector.bitvector.DenseBitVectorCell;
->>>>>>> 66091a13
 import org.knime.core.node.BufferedDataTable;
 import org.knime.core.node.CanceledExecutionException;
 import org.knime.core.node.ExecutionContext;
@@ -61,6 +56,7 @@
 import org.knime.core.node.NodeSettings;
 import org.knime.core.node.NodeSettingsRO;
 import org.knime.core.node.NodeSettingsWO;
+import org.knime.core.node.defaultnodesettings.SettingsModelFilterString;
 import org.knime.core.node.defaultnodesettings.SettingsModelString;
 
 /**
@@ -115,7 +111,7 @@
 
     private double m_threshold = DEFAULT_THRESHOLD;
 
-    private boolean m_fromString = false;
+    private boolean m_fromString;
 
     private boolean m_useMean = false;
 
@@ -124,6 +120,8 @@
     private STRING_TYPES m_type = STRING_TYPES.BIT;
 
     private final SettingsModelString m_stringColumn = createStringColModel();
+    
+    private final SettingsModelFilterString m_includedColumns;
 
     private static final String FILE_NAME = "bitVectorParams";
 
@@ -150,6 +148,14 @@
      */
     public BitVectorGeneratorNodeModel() {
         super(1, 1);
+        // set to true in order to ensure that all numeric columns are only 
+        // included for backward compatibility (not as auto-guessing)
+        // see also #configure
+        m_fromString = true;
+        // because from string is true -> disable the column selection for 
+        // numeric input
+        m_includedColumns = createColumnFilterModel();
+        m_includedColumns.setEnabled(false);
     }
 
     /**
@@ -192,6 +198,7 @@
         settings.addDouble(CFG_THRESHOLD, m_threshold);
         settings.addBoolean(CFG_FROM_STRING, m_fromString);
         m_stringColumn.saveSettingsTo(settings);
+        m_includedColumns.saveSettingsTo(settings);
         settings.addBoolean(CFG_USE_MEAN, m_useMean);
         settings.addInt(CFG_MEAN_THRESHOLD, m_meanPercentage);
         settings.addString(CFG_STRING_TYPE, m_type.name());
@@ -217,6 +224,20 @@
         }
         settings.getString(CFG_STRING_TYPE);
         settings.getBoolean(CFG_REPLACE, false);
+        // try to load them
+        SettingsModelFilterString clone = null;
+        try {
+            clone = m_includedColumns.createCloneWithValidatedValue(settings);
+        } catch (InvalidSettingsException ise) {
+            // added with 2.0 -> no validation for backward compatibility
+        }
+        if (clone != null) {
+            if (clone.isEnabled() && clone.getIncludeList().isEmpty()) {
+                throw new InvalidSettingsException(
+                        "No numeric input columns selected.");
+            }
+        }
+            
     }
 
     /**
@@ -228,11 +249,8 @@
         m_threshold = settings.getDouble(CFG_THRESHOLD);
         m_fromString = settings.getBoolean(CFG_FROM_STRING);
         m_stringColumn.loadSettingsFrom(settings);
-<<<<<<< HEAD
-=======
         m_stringColumn.setEnabled(m_fromString);
         
->>>>>>> 66091a13
         m_useMean = settings.getBoolean(CFG_USE_MEAN);
         m_meanPercentage = settings.getInt(CFG_MEAN_THRESHOLD);
         String type = settings.getString(CFG_STRING_TYPE);
@@ -243,8 +261,6 @@
                     + type + "'");
         }
         m_replace = settings.getBoolean(CFG_REPLACE, false);
-<<<<<<< HEAD
-=======
         try {
             // for backward compatibility try to load it
             m_includedColumns.loadSettingsFrom(settings);
@@ -252,7 +268,6 @@
             // if not available: use all numeric columns
         }
         m_includedColumns.setEnabled(!m_fromString);
->>>>>>> 66091a13
     }
 
     private double[] calculateMeanValues(final DataTable input) {
@@ -310,6 +325,17 @@
             throws CanceledExecutionException {
         DataColumnSpec colSpec =
                 createNumericOutputSpec(data.getDataTableSpec());
+        // get the indices for included columns
+        List<Integer>colIndices = new ArrayList<Integer>();
+        for (String colName : m_includedColumns.getIncludeList()) {
+            int index = data.getDataTableSpec().findColumnIndex(colName);
+            if (index < 0) {
+                throw new IllegalArgumentException(
+                        "Column " + colName + " is not available in " 
+                        + "current data. Please re-configure the node.");
+            }
+            colIndices.add(index);
+        }
         // calculate bits from numeric data
         if (m_useMean) {
             // either from a percentage of the mean
@@ -318,41 +344,24 @@
             meanValues = calculateMeanValues(data);
             m_factory =
                     new Numeric2BitVectorMeanCellFactory(colSpec,
-                            meanValues, meanFactor);
+                            meanValues, meanFactor, colIndices);
         } else {
             // or dependend on fixed threshold
             m_factory =
                     new Numeric2BitVectorThresholdCellFactory(colSpec,
-                            m_threshold);
-
+                            m_threshold, colIndices);
         }
         ColumnRearranger c = new ColumnRearranger(data.getDataTableSpec());
-        if (!m_replace) {
-            c.append(m_factory);
-            BufferedDataTable out = exec.createColumnRearrangeTable(data, c,
-                    exec);
-            return new BufferedDataTable[]{out};
-        } else {
-            // put out only the generated one
-            DataTableSpec spec = new DataTableSpec(createNumericOutputSpec(
-                    data.getDataTableSpec()));
-            BufferedDataContainer cont = exec.createDataContainer(spec);
-            int rowNr = 0;
-            double nrOfRows = data.getRowCount();
-            for (DataRow row : data) {
-                exec.checkCanceled();
-                exec.setProgress(rowNr / nrOfRows, "Processing row: " + rowNr);
-                rowNr++;
-                DataCell cell = m_factory.getCell(row);
-                DataRow newRow = new DefaultRow(row.getKey(), cell);
-                cont.addRowToTable(newRow);
-            }
-            cont.close();
-            return new BufferedDataTable[]{cont.getTable()};
-        }
-    }
-
-
+        c.append(m_factory);
+        if (m_replace) {
+            List<String>includeList = m_includedColumns.getIncludeList();
+            c.remove(includeList.toArray(new String[includeList.size()]));
+        }
+        BufferedDataTable out = exec.createColumnRearrangeTable(data, c,
+                exec);
+        return new BufferedDataTable[]{out};
+    }
+    
     private BufferedDataTable[] createBitVectorsFromStrings(
             final BufferedDataTable data,
             final int stringColIndex, final ExecutionContext exec)
@@ -468,24 +477,53 @@
             throws InvalidSettingsException {
         DataTableSpec spec = inSpecs[0];
         if (!m_fromString) {
-            boolean hasNumericCol = false;
-            for (int i = 0; i < spec.getNumColumns(); i++) {
-                if (spec.getColumnSpec(i).getType().isCompatible(
+            // numeric input
+            // check if there is at least one numeric column selected
+            if (m_includedColumns.isEnabled() 
+                    && m_includedColumns.getIncludeList().isEmpty()) {
+                // the includeColumns model can not be empty 
+                // through the dialog (see #validateSettings)
+                // only case where !m_fromString and includeColumns evaluates 
+                // to true is for old workflows.
+                // For backward compatiblity include all numeric columns
+                // which was the behavior before 2.0
+                List<String>allNumericColumns = new ArrayList<String>();
+                for (DataColumnSpec colSpec : spec) {
+                    if (colSpec.getType().isCompatible(DoubleValue.class)) {
+                        allNumericColumns.add(colSpec.getName());
+                    }
+                }
+                m_includedColumns.setIncludeList(allNumericColumns);
+            }
+            for (String inclColName : m_includedColumns.getIncludeList()) {
+                DataColumnSpec colSpec = spec.getColumnSpec(inclColName);
+                if (colSpec == null) {
+                    throw new InvalidSettingsException(
+                            "Column " + inclColName 
+                            + " not found in input table. " 
+                            + "Please re-configure the node.");
+                }
+                if (!colSpec.getType().isCompatible(
                         DoubleValue.class)) {
-                    hasNumericCol = true;
-                    break;
+                    throw new InvalidSettingsException(
+                            "Column " + inclColName + " is not a numeric column"
+                            );
                 }
             }
-            if (!hasNumericCol) {
-                throw new InvalidSettingsException("No numeric column found");
-            }
         } else {
+            // parse from string column 
+            if (m_stringColumn.getStringValue() == null) {
+                throw new InvalidSettingsException(
+                        "No string column selected. " 
+                        + "Please (re-)configure the node.");
+            }
+                // -> check if selected column is a string column 
             if (!spec.containsName(m_stringColumn.getStringValue())
                     || !(spec.getColumnSpec(m_stringColumn.getStringValue())
                             .getType().isCompatible(StringValue.class))) {
                 throw new InvalidSettingsException("Selected string column "
                         + m_stringColumn.getStringValue()
-                        + " not in the input spec");
+                        + " not in the input table");
             }
         }
         if (m_fromString) {
@@ -495,13 +533,18 @@
                     inSpecs[0], stringColIdx);
             return new DataTableSpec[]{c.createSpec()};
         } else {
+            // numeric input
             DataTableSpec newSpec;
+            DataColumnSpec newColSpec = createNumericOutputSpec(spec);
             if (m_replace) {
-                newSpec = new DataTableSpec(
-                        createNumericOutputSpec(spec));
+                ColumnRearranger colR = new ColumnRearranger(spec);
+                colR.remove(m_includedColumns.getIncludeList().toArray(
+                        new String[m_includedColumns.getIncludeList().size()]));
+                newSpec = new DataTableSpec(colR.createSpec(), 
+                        new DataTableSpec(newColSpec));
             } else {
-                newSpec = new DataTableSpec(spec, new DataTableSpec(
-                        createNumericOutputSpec(spec)));
+                newSpec = new DataTableSpec(spec, 
+                        new DataTableSpec(newColSpec));
             }
             return new DataTableSpec[]{newSpec};
         }
@@ -517,10 +560,7 @@
         } while (spec.containsName(name));
         // get the names of numeric columns
         List<String> nameMapping = new ArrayList<String>();
-        for (int i = 0; i < spec.getNumColumns(); i++) {
-            nameMapping.add(spec.getColumnSpec(i)
-                    .getName().toString());
-        }
+        nameMapping.addAll(m_includedColumns.getIncludeList());
         DataColumnSpecCreator creator = new DataColumnSpecCreator(
                 name, DenseBitVectorCell.TYPE);
         creator.setElementNames(nameMapping.toArray(
@@ -567,6 +607,14 @@
      */
     static SettingsModelString createStringColModel() {
         return new SettingsModelString("STRING_COLUMN", null);
-
-    }
+    }
+    
+    /**
+     * 
+     * @return the settings model for included numeric columns
+     */
+    static SettingsModelFilterString createColumnFilterModel() {
+        return new SettingsModelFilterString("included.numeric.columns");
+    }
+    
 }