/*
 * -------------------------------------------------------------------
 * This source code, its documentation and all appendant files
 * are protected by copyright law. All rights reserved.
 *
 * Copyright, 2003 - 2007
 * University of Konstanz, Germany
 * Chair for Bioinformatics and Information Mining (Prof. M. Berthold)
 * and KNIME GmbH, Konstanz, Germany
 *
 * You may not modify, publish, transmit, transfer or sell, reproduce,
 * create derivative works from, distribute, perform, display, or in
 * any way exploit any of the content, in whole or in part, except as
 * otherwise expressly permitted in writing by the copyright owner or
 * as specified in the license file distributed with this product.
 *
 * If you have any questions please contact the copyright holder:
 * website: www.knime.org
 * email: contact@knime.org
 * -------------------------------------------------------------------
 * 
 * History
 *   20.02.2006 (sieb): created
 */
package org.knime.workbench.editor2.actions;

import org.eclipse.draw2d.geometry.Point;
import org.eclipse.gef.editparts.ZoomManager;
import org.knime.core.node.workflow.NodeContainer;
<<<<<<< HEAD
=======
import org.knime.core.node.workflow.NodeID;
>>>>>>> e116f9a6
import org.knime.workbench.editor2.WorkflowEditor;
import org.knime.workbench.editor2.extrainfo.ModellingNodeExtraInfo;

/**
 * Implements the clipboard paste action to paste nodes and connections from the
 * clipboard into the editor. This sub class is used for context invoked pastes
 * only and pastes the nodes to the location of the current cursor.
 * 
 * @author Christoph Sieb, University of Konstanz
 */
public class PasteActionContextMenu extends PasteAction {
    // private static final NodeLogger LOGGER =
    // NodeLogger.getLogger(PasteActionContextMenu.class);

    public static final String ID = "PasteActionContext";

    /**
     * Constructs a new clipboard paste action.
     * 
     * @param editor the workflow editor this action is intended for
     */
    public PasteActionContextMenu(final WorkflowEditor editor) {
        super(editor);
    }

    /**
     * {@inheritDoc}
     */
    @Override
    public String getId() {
        return ID;
    }

    @Override
<<<<<<< HEAD
    protected int[] calculateShift(int[] ids) {
=======
    protected int[] calculateShift(NodeID[] ids) {
        
>>>>>>> e116f9a6
        int x = getEditor().getSelectionTool().getXLocation();
        int y = getEditor().getSelectionTool().getYLocation();
        int smallestX = Integer.MAX_VALUE;
        int smallestY = Integer.MAX_VALUE;
        for (int i = 0; i < ids.length; i++) {
<<<<<<< HEAD
            NodeContainer nc = getManager().getNodeContainerById(ids[i]);
=======
            NodeContainer nc = getManager().getNodeContainer(ids[i]);
>>>>>>> e116f9a6
            // finaly change the extra info so that the copies are
            // located differently (if not null)
            ModellingNodeExtraInfo extraInfo =
                    (ModellingNodeExtraInfo)nc.getExtraInfo();
            int currentX = extraInfo.getBounds()[0];
            int currentY = extraInfo.getBounds()[1];
            if (currentX < smallestX) {
                smallestX = currentX;
            }
            if (currentY < smallestY) {
                smallestY = currentY;
            }
        }
        ZoomManager zoomManager =
                (ZoomManager)getEditor().getViewer().getProperty(
                        ZoomManager.class.toString());

        Point viewPortLocation = zoomManager.getViewport().getViewLocation();
        x += viewPortLocation.x;
        y += viewPortLocation.y;
        double zoom = zoomManager.getZoom();
        x /= zoom;
        y /= zoom;

        int shiftx = x - smallestX;
        int shifty = y - smallestY;

        return new int[]{shiftx, shifty};
    }
}<|MERGE_RESOLUTION|>--- conflicted
+++ resolved
@@ -3,7 +3,7 @@
  * This source code, its documentation and all appendant files
  * are protected by copyright law. All rights reserved.
  *
- * Copyright, 2003 - 2007
+ * Copyright, 2003 - 2008
  * University of Konstanz, Germany
  * Chair for Bioinformatics and Information Mining (Prof. M. Berthold)
  * and KNIME GmbH, Konstanz, Germany
@@ -27,10 +27,7 @@
 import org.eclipse.draw2d.geometry.Point;
 import org.eclipse.gef.editparts.ZoomManager;
 import org.knime.core.node.workflow.NodeContainer;
-<<<<<<< HEAD
-=======
 import org.knime.core.node.workflow.NodeID;
->>>>>>> e116f9a6
 import org.knime.workbench.editor2.WorkflowEditor;
 import org.knime.workbench.editor2.extrainfo.ModellingNodeExtraInfo;
 
@@ -65,26 +62,18 @@
     }
 
     @Override
-<<<<<<< HEAD
-    protected int[] calculateShift(int[] ids) {
-=======
     protected int[] calculateShift(NodeID[] ids) {
         
->>>>>>> e116f9a6
         int x = getEditor().getSelectionTool().getXLocation();
         int y = getEditor().getSelectionTool().getYLocation();
         int smallestX = Integer.MAX_VALUE;
         int smallestY = Integer.MAX_VALUE;
         for (int i = 0; i < ids.length; i++) {
-<<<<<<< HEAD
-            NodeContainer nc = getManager().getNodeContainerById(ids[i]);
-=======
             NodeContainer nc = getManager().getNodeContainer(ids[i]);
->>>>>>> e116f9a6
             // finaly change the extra info so that the copies are
             // located differently (if not null)
             ModellingNodeExtraInfo extraInfo =
-                    (ModellingNodeExtraInfo)nc.getExtraInfo();
+                    (ModellingNodeExtraInfo)nc.getUIInformation();
             int currentX = extraInfo.getBounds()[0];
             int currentY = extraInfo.getBounds()[1];
             if (currentX < smallestX) {
