--- conflicted
+++ resolved
@@ -1,9 +1,9 @@
-/* 
+/*
  * -------------------------------------------------------------------
  * This source code, its documentation and all appendant files
  * are protected by copyright law. All rights reserved.
  *
- * Copyright, 2003 - 2007
+ * Copyright, 2003 - 2008
  * University of Konstanz, Germany
  * Chair for Bioinformatics and Information Mining (Prof. M. Berthold)
  * and KNIME GmbH, Konstanz, Germany
@@ -18,7 +18,7 @@
  * website: www.knime.org
  * email: contact@knime.org
  * -------------------------------------------------------------------
- * 
+ *
  * History
  *   25.05.2005 (Florian Georg): created
  */
@@ -38,18 +38,18 @@
 
 /**
  * Action to open the dialog of a node.
- * 
+ *
  * @author Florian Georg, University of Konstanz
  */
 public class OpenDialogAction extends AbstractNodeAction {
-    private static final NodeLogger LOGGER = 
+    private static final NodeLogger LOGGER =
         NodeLogger.getLogger(OpenDialogAction.class);
 
     /** unique ID for this action. * */
     public static final String ID = "knime.action.openDialog";
 
     /**
-     * 
+     *
      * @param editor The workflow editor
      */
     public OpenDialogAction(final WorkflowEditor editor) {
@@ -111,8 +111,7 @@
     public void runOnNodes(final NodeContainerEditPart[] nodeParts) {
         LOGGER.debug("Opening node dialog...");
         NodeContainer container = (NodeContainer) nodeParts[0].getModel();
-
-        //  
+        //
         // This is embedded in a special JFace wrapper dialog
         //
         try {
@@ -129,9 +128,6 @@
                     + " reason:\n" + ex.getMessage());
             mb.open();            
         } catch (Throwable t) {
-<<<<<<< HEAD
-            LOGGER.error("The dialog pane for node '" 
-=======
             MessageBox mb = new MessageBox(
                     Display.getDefault().getActiveShell(),
                     SWT.ICON_ERROR | SWT.OK);
@@ -140,7 +136,6 @@
                     + " reason:\n" + t.getMessage());
             mb.open();
             LOGGER.error("The dialog pane for node '"
->>>>>>> e116f9a6
                     + container.getNameWithID() + "' has thrown a '"
                     + t.getClass().getSimpleName()
                     + "'. That is most likely an implementation error.", t);
