/* 
 * -------------------------------------------------------------------
 * This source code, its documentation and all appendant files
 * are protected by copyright law. All rights reserved.
 *
 * Copyright, 2003 - 2009
 * University of Konstanz, Germany
 * Chair for Bioinformatics and Information Mining (Prof. M. Berthold)
 * and KNIME GmbH, Konstanz, Germany
 *
 * You may not modify, publish, transmit, transfer or sell, reproduce,
 * create derivative works from, distribute, perform, display, or in
 * any way exploit any of the content, in whole or in part, except as
 * otherwise expressly permitted in writing by the copyright owner or
 * as specified in the license file distributed with this product.
 *
 * If you have any questions please contact the copyright holder:
 * website: www.knime.org
 * email: contact@knime.org
 * -------------------------------------------------------------------
 * 
 * History
 *   10.08.2005 (bernd): created
 */
package org.knime.core.node;

import java.io.File;
import java.util.Locale;

import javax.swing.ImageIcon;

import org.knime.core.internal.KNIMEPath;
import org.knime.core.util.ThreadPool;

/**
 * Class that hold static values about the knime platform. This includes, 
 * among others, the welcome message and an icon.
 * 
 * @author Bernd Wiswedel, University of Konstanz
 */
public final class KNIMEConstants {
    /** KNIME's major release number. */
    public static final int MAJOR = 2;
    /** KNIME's minor release number. */
    public static final int MINOR = 1;
    /** KNIME's revision number. */
    public static final int REV = 1;
    /** KNIME's build id. */
<<<<<<< HEAD
    public static final String BUILD = ".0018128";
=======
    public static final String BUILD = ".0019867";
>>>>>>> fe1e709a
    
    // IMPORTANT: Remember to also update the NodeLogger welcome screen with
    // the current version and the prerequisites
    /** Workflow file version. */
    public static final String VERSION = MAJOR + "." + MINOR + "." + REV
        + BUILD;

    /** The build date, is set automatically by the build scripts. */
<<<<<<< HEAD
    public static final String BUILD_DATE = "June 20, 2008";
=======
    public static final String BUILD_DATE = "January 29, 2009";
>>>>>>> fe1e709a
    
    /** Name of the environment variable that is used to identify whether
     * we are in expert mode or not (e.g. whether to show loop nodes or not).
     * This field is also used for the preference pages. 
     * <p>Values of this field must be either "true" or "false". */
    public static final String PROPERTY_EXPERT_MODE = "knime.expert.mode";
        
    
    /**
     * The name of the system property whose value is - if set - used as knime
     * home directory. If no (or an invalid) value is set, ~user/knime will be
     * used instead. To set the knime home dir from the command line, use
     * -Dknime.home=&lt;absolutePathToNewHomeDir&gt;.
     */
    public static final String KNIME_HOME_PROPERTYNAME = "knime.home";

    /**
     * KNIME home directory.
     */
    private static File knimeHomeDir;

    /**
     * <i>Welcome to KNIME Konstanz Information Miner</i>.
     */
    public static final String WELCOME_MESSAGE;

    
    static {
        String line1 =
                "***  Welcome to KNIME v" + VERSION
                        + " - the Konstanz Information Miner  ***";
        String line2 =
                "Copyright, 2003 - 2009, Uni Konstanz and "
                        + "KNIME GmbH, Germany";
        line2 =
                "***"
                        + "        ".substring(0, (int)Math.floor((line1
                                .length()
                                - line2.length() - 6) / 2))
                        + line2
                        + "        ".substring(0, (int)Math.ceil((line1
                                .length()
                                - line2.length() - 6) / 2)) + "***";

        String stars =
                "***************************************************"
                        + "*******************************************";

        String s =
                stars.substring(0, line1.length()) + "\n" + line1 + "\n"
                        + line2 + "\n" + stars.substring(0, line1.length())
                        + "\n";
        WELCOME_MESSAGE = s;
    }
    
    /** Path to the <i>knime.png</i> icon. */
    private static final String KNIME_ICON_PATH =
            KNIMEConstants.class.getPackage().getName().replace('.', '/')
                    + "/knime.png";

    /** Icon 16 times 16 pixel. */
    public static final ImageIcon KNIME16X16;

    /** Load icon. */
    static {
        File knimeHome = KNIMEPath.getKNIMEHomeDirPath();
        knimeHomeDir = knimeHome;
        ImageIcon icon;
        try {
            ClassLoader loader = KNIMEConstants.class.getClassLoader();
            icon = new ImageIcon(loader.getResource(KNIME_ICON_PATH));
        } catch (Exception e) {
            icon = null;
        }
        KNIME16X16 = icon;
        // we prefer to have all gui-related locales being set to us-standard,
        try {
            Locale.setDefault(Locale.US);
        } catch (Exception e) {
            // do nothing.
        }

        int maxThreads = Runtime.getRuntime().availableProcessors() + 2;
        String maxThreadsString = 
            System.getProperty("org.knime.core.maxThreads");
        try {
            if (maxThreadsString != null && maxThreadsString.length() > 0) {
                int val = Integer.parseInt(maxThreadsString);
                if (val <= 0) {
                    throw new NumberFormatException("Not positive");
                }
                maxThreads = val;
            }
        } catch (NumberFormatException nfe) {
            // no NodeLogger available yet!
            System.err.println("Unable to parse system property "
                    + "\"org.knime.core.maxThreads\" (\"" + maxThreadsString 
                    + "\") as number: " + nfe.getMessage());
        }
        GLOBAL_THREAD_POOL = new ThreadPool(maxThreads);
        boolean flag;
        try {
            assert false;
            flag = false;
        } catch (AssertionError ae) {
            flag = true;
        }
        ASSERTIONS_ENABLED = flag;
    }

    /** The global thread pool from which all threads should be taken. */
    public static final ThreadPool GLOBAL_THREAD_POOL;
    
    /** Global flag indicating whether assertions are enabled or disabled. */
    public static final boolean ASSERTIONS_ENABLED;

    /**
     * The directory where knime will put log files and configuration files. If
     * started in eclipse, this is usually ${workspace_path}/.metadata/knime.
     * Otherwise it's in the current working directory. This variable does not
     * have a trailing file separator character.
     * 
     * @return The KNIME home dir.
     */
    public static final String getKNIMEHomeDir() {
        return knimeHomeDir.getAbsolutePath();
    }

    /**
     * Hides public constructor.
     */
    private KNIMEConstants() {
    }
}<|MERGE_RESOLUTION|>--- conflicted
+++ resolved
@@ -46,11 +46,7 @@
     /** KNIME's revision number. */
     public static final int REV = 1;
     /** KNIME's build id. */
-<<<<<<< HEAD
     public static final String BUILD = ".0018128";
-=======
-    public static final String BUILD = ".0019867";
->>>>>>> fe1e709a
     
     // IMPORTANT: Remember to also update the NodeLogger welcome screen with
     // the current version and the prerequisites
@@ -59,11 +55,7 @@
         + BUILD;
 
     /** The build date, is set automatically by the build scripts. */
-<<<<<<< HEAD
     public static final String BUILD_DATE = "June 20, 2008";
-=======
-    public static final String BUILD_DATE = "January 29, 2009";
->>>>>>> fe1e709a
     
     /** Name of the environment variable that is used to identify whether
      * we are in expert mode or not (e.g. whether to show loop nodes or not).
