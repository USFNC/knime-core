/*
 * ------------------------------------------------------------------------
 *
 *  Copyright (C) 2003 - 2011
 *  University of Konstanz, Germany and
 *  KNIME GmbH, Konstanz, Germany
 *  Website: http://www.knime.org; Email: contact@knime.org
 *
 *  This program is free software; you can redistribute it and/or modify
 *  it under the terms of the GNU General Public License, Version 3, as
 *  published by the Free Software Foundation.
 *
 *  This program is distributed in the hope that it will be useful, but
 *  WITHOUT ANY WARRANTY; without even the implied warranty of
 *  MERCHANTABILITY or FITNESS FOR A PARTICULAR PURPOSE. See the
 *  GNU General Public License for more details.
 *
 *  You should have received a copy of the GNU General Public License
 *  along with this program; if not, see <http://www.gnu.org/licenses>.
 *
 *  Additional permission under GNU GPL version 3 section 7:
 *
 *  KNIME interoperates with ECLIPSE solely via ECLIPSE's plug-in APIs.
 *  Hence, KNIME and ECLIPSE are both independent programs and are not
 *  derived from each other. Should, however, the interpretation of the
 *  GNU GPL Version 3 ("License") under any applicable laws result in
 *  KNIME and ECLIPSE being a combined program, KNIME GMBH herewith grants
 *  you the additional permission to use and propagate KNIME together with
 *  ECLIPSE with only the license terms in place for ECLIPSE applying to
 *  ECLIPSE and the GNU GPL Version 3 applying for KNIME, provided the
 *  license terms of ECLIPSE themselves allow for the respective use and
 *  propagation of ECLIPSE together with KNIME.
 *
 *  Additional permission relating to nodes for KNIME that extend the Node
 *  Extension (and in particular that are based on subclasses of NodeModel,
 *  NodeDialog, and NodeView) and that only interoperate with KNIME through
 *  standard APIs ("Nodes"):
 *  Nodes are deemed to be separate and independent programs and to not be
 *  covered works.  Notwithstanding anything to the contrary in the
 *  License, the License does not apply to Nodes, you are not required to
 *  license Nodes under the License, and you are granted a license to
 *  prepare and propagate Nodes, in each case even if such Nodes are
 *  propagated with or for interoperation with KNIME.  The owner of a Node
 *  may freely choose the license terms applicable to such Node, including
 *  when such Node is propagated with or for interoperation with KNIME.
 * --------------------------------------------------------------------- *
 *
 * History
 *   15.03.2007 (berthold): created
 */
package org.knime.core.node.workflow;

import java.io.File;
import java.util.ArrayList;
import java.util.Arrays;
import java.util.Collections;
import java.util.Iterator;
import java.util.LinkedHashMap;
import java.util.LinkedHashSet;
import java.util.List;
import java.util.Map;
import java.util.NoSuchElementException;
import java.util.Vector;

import org.knime.core.internal.KNIMEPath;
import org.knime.core.node.NodeLogger;
import org.knime.core.node.workflow.FlowVariable.Scope;
import org.knime.core.node.workflow.FlowVariable.Type;
import org.knime.core.util.Pair;


/**
 * Container for the stack that keeps for an individual node the
 * flow variables and flow loop information.
 * @author Bernd Wiswedel, University of Konstanz
 */
public final class FlowObjectStack implements Iterable<FlowObject> {

    private static final NodeLogger LOGGER =
        NodeLogger.getLogger(FlowObjectStack.class);

    /** Root stack with all constants. */
    private static FlowObjectStack rootStack = new FlowObjectStack();

    /** Stack of FlowObjects, which is shared among nodes along the
     * workflow. */
    private final Vector<FlowObject> m_stack;
    /** Owner of FlowObject object, which are put onto m_stack via this
     * StackWrapper. */
    private final NodeID m_nodeID;

    /** Root stack. */
    private FlowObjectStack() {
        m_nodeID = WorkflowManager.ROOT.getID();
        m_stack = new Vector<FlowObject>();
        File wsDirPath = KNIMEPath.getWorkspaceDirPath();
        if (wsDirPath != null) {
            push(new FlowVariable("knime.workspace",
                    wsDirPath.getAbsolutePath(), Scope.Global));
        }
        for (Map.Entry<Object, Object> p : System.getProperties().entrySet()) {
            String name = p.getKey().toString();
            Pair<String, Type> varDef = getVariableDefinition(name);
            if (varDef != null) {
                String value = p.getValue().toString();
                String key = varDef.getFirst();
                switch (varDef.getSecond()) {
                case INTEGER:
                    try {
                        int i = Integer.parseInt(value);
                        push(new FlowVariable("knime." + key, i, Scope.Global));
                    } catch (Exception e) {
                        LOGGER.warn("Can't parse assignment of integer "
                                + "constant \"" + key + "\": " + value);
                    }
                    break;
                case DOUBLE:
                    try {
                        double d = Double.parseDouble(value);
                        push(new FlowVariable("knime." + key, d, Scope.Global));
                    } catch (Exception e) {
                        LOGGER.warn("Can't parse assignment of double"
                                + "constant\"" + key + "\": " + value);
                    }
                    break;
                case STRING:
                    push(new FlowVariable("knime." + key, value, Scope.Global));
                    break;
                }
            }
        }
    }

    /**
     * Creates new stack based. If the argument stack is empty, null or
     * contains only null elements, an empty stack is created. If there is
     * more than one argument stack available, the stacks will be merged.
     * @param id The Node's ID, must not be null.
     * @param predStacks The stacks from the predecessor nodes, may be null or
     * empty.
     * @throws NullPointerException If <code>id</code> is <code>null</code>.
     * @throws IllegalFlowObjectStackException If the stacks can't be merged.
     */
    @SuppressWarnings("unchecked")
    FlowObjectStack(final NodeID id,
            final FlowObjectStack... predStacks) {
        if (id == null) {
            throw new NullPointerException("NodeID argument must not be null.");
        }
        List<Vector<FlowObject>> predecessors =
            new ArrayList<Vector<FlowObject>>();
        for (int i = 0; i < predStacks.length; i++) {
            if (predStacks[i] != null) {
                predecessors.add(predStacks[i].m_stack);
            }
        }
        if (predecessors.isEmpty()) {
            predecessors.add(rootStack.m_stack);
        }
        Vector<FlowObject>[] sos = predecessors.toArray(
                new Vector[predecessors.size()]);
        m_stack = merge(resortInputStacks(sos));
        m_nodeID = id;
    }

    /** Resorts the array elements so that the first element is the last
     * element in the returned array. This became necessary with introducing
     * the flow variable ports, which need to overrule all incoming flow
     * variables.
     * <p>
     * Method was added to address bug 2392.
     * @param sos The input stacks
     * @return sos if there is at most one element in the input stack or
     *         a copy, whereby the copy will be shifted by one and the last
     *         element is the first element of sos.
     */
    private static Vector<FlowObject>[] resortInputStacks(
            final Vector<FlowObject>[] sos) {
        if (sos.length <= 1) {
            return sos;
        }
        @SuppressWarnings("unchecked")
        Vector<FlowObject>[] result = new Vector[sos.length];
        System.arraycopy(sos, 1, result, 0, sos.length - 1);
        result[sos.length - 1] = sos[0];
        return result;
    }

    private static Vector<FlowObject> merge(final Vector<FlowObject>[] sos) {
        Vector<FlowObject> result = new Vector<FlowObject>();
        @SuppressWarnings("unchecked") // no generics in array definition
        Iterator<FlowObject>[] its = new Iterator[sos.length];
        FlowObject[] nexts = new FlowObject[sos.length];
        boolean hasMoreElements = false;
        for (int i = 0; i < sos.length; i++) {
            its[i] = new FilteredScopeIterator(sos[i].iterator(), Scope.Local);
            hasMoreElements = hasMoreElements ||  its[i].hasNext();
        }
        while (hasMoreElements) {
            hasMoreElements = false;
            // hash of variables to fix bug 1959 (constants are duplicated
            // on nodes with 2+ inports)
            LinkedHashSet<FlowObject> variableSet =
                new LinkedHashSet<FlowObject>();
            FlowObject commonFlowO = null;
            /* for each input stack, traverse the stack bottom up until either
             * the top or a FlowLoopContext control object is found. The loop
             * controls must come in the same order on each of the stacks (if
             * present). Repeat that until the top of the stack is reached. For
             * each of the buckets, put the variables into a hash and add the
             * hash set content to the result list. */
            for (int i = 0; i < sos.length; i++) {
                while (nexts[i] != null || its[i].hasNext()) {
                    FlowObject o = nexts[i] != null ? nexts[i] : its[i].next();
                    nexts[i] = null;
                    if (o instanceof FlowLoopContext) {
                        // make sure loop contexts belong to same loops
                        // (can be different objects, though - see bug #3208)
                        if (commonFlowO != null && !commonFlowO.equals(o)) {
                            throw new IllegalFlowObjectStackException(
                                    "Conflicting FlowObjects: " + o + " vs. "
<<<<<<< HEAD
                                    + commonFlowO
                                    + " (loops not properly nested?)");
=======
                                    + commonFlowO);
>>>>>>> 9a2bd1b4
                        }
                        commonFlowO = o;
                        nexts[i] = o;
                        hasMoreElements = true;
                        break;
                    }
                    // remove any previously added variable first to update
                    // variable order ("add" overwrites variables but does not
                    // update insertion order)
                    variableSet.remove(o);
                    variableSet.add(o);
                }
            }
            result.addAll(variableSet);
            if (commonFlowO != null) {
                result.add(commonFlowO);
                for (int i = 0; i < nexts.length; i++) {
                    nexts[i] = null;
                }
            }
        }
        return result;
    }

    /**
     * @return The top-most element on the stack that complies with the given
     * class argument or <code>null</code> if no such element is found.
     * @param <T> The class type of the context object
     * @param type The desired FlowObject class
     * @see java.util.Stack#peek()
     */
    public <T extends FlowObject> T peek(final Class<T> type) {
        for (int i = m_stack.size() - 1; i >= 0; i--) {
            FlowObject e = m_stack.get(i);
            if (type.isInstance(e)) {
                return type.cast(e);
            }
        }
        return null;
    }

    /**
     * Removes all elements from the stack whose class is not of the given type.
     * It also removes the top-most element complying with the given class.
     * If no such element exists, the stack will be empty after this method is
     * called.
     * @param <T> The desired FlowObject type.
     * @param type The class of that type.
     * @return The first (top-most) element on the stack of class
     * <code>type</code> or <code>null</code> if no such element is available.
     * @see java.util.Stack#pop()
     */
    public <T extends FlowObject> T pop(final Class<T> type) {
        for (int i = m_stack.size() - 1; i >= 0; i--) {
            FlowObject e = m_stack.remove(i);
            if (type.isInstance(e)) {
                return type.cast(e);
            }
        }
        return null;
    }

    /** Get the variable with the given name or null if no such variable
     * is on the stack.
     * @param name To peek
     * @param type The type of the variable to seek.
     * @return the variable or null
     */
    public FlowVariable peekFlowVariable(final String name, final Type type) {
        for (int i = m_stack.size() - 1; i >= 0; i--) {
            FlowObject e = m_stack.get(i);
            if (!(e instanceof FlowVariable)) {
                continue;
            }
            FlowVariable v = (FlowVariable)e;
            if (v.getName().equals(name) && v.getType().equals(type)) {
                return v;
            }
        }
        throw new NoSuchElementException("No such variable \"" + name + "\" of"
                + " type " + type);
    }

    /** Get all (visible!) variables on the stack in a non-modifiable map.
     * This method is used to show available variables to the user.
     * @return Such a map.
     */
    public Map<String, FlowVariable> getAvailableFlowVariables() {
        LinkedHashMap<String, FlowVariable> hash =
            new LinkedHashMap<String, FlowVariable>();
        for (int i = m_stack.size() - 1; i >= 0; i--) {
            FlowObject e = m_stack.get(i);
            if (!(e instanceof FlowVariable)) {
                continue;
            }
            FlowVariable v = (FlowVariable)e;
            if (!hash.containsKey(v.getName())) {
                hash.put(v.getName(), v);
            }
        }
        return Collections.unmodifiableMap(hash);
    }

    /** Get all objects on the stack that are owned by the node with the given
     * id. This method is used to persist the stack.
     * @param id identifies objects of interest.
     * @param ignoredScopes List of scopes that are skipped
     *        (e.g. local variables are ignored in successor nodes)
     * @return list of all elements that are put onto the stack by
     *         the argument node
     */
    List<FlowObject> getFlowObjectsOwnedBy(final NodeID id,
            final Scope... ignoredScopes) {
        List<FlowObject> result = new ArrayList<FlowObject>();
        boolean isInSequence = true;
        FilteredScopeIterator it =
            new FilteredScopeIterator(m_stack.iterator(), ignoredScopes);
        while (it.hasNext()) {
            FlowObject v = it.next();
            if (v.getOwner().equals(id)) {
                isInSequence = false;
                result.add(v);
            }
            assert isInSequence || v.getOwner().equals(id)
                : "FlowObjects are not ordered";
        }
        return result;
    }


    /**
     * @param item FlowObject to be put onto stack.
     * @see java.util.Stack#push(java.lang.Object)
     */
    public void push(final FlowObject item) {
        if ((item.getOwner() != null) && (!item.getOwner().equals(m_nodeID))) {
            throw new IllegalArgumentException(
                    "Can't put a FlowObject item onto stack, which already "
                    + "has a different owner.");
        }
        item.setOwner(m_nodeID);
        m_stack.add(item);
    }

    /**
     * @return true if stack is empty
     */
    boolean isEmpty() {
        return m_stack.isEmpty();
    }

    /** Get number of elements in the stack.
     * @return size of stack. */
    int size() {
        return m_stack.size();
    }

    /** Get iterator on elements, top of stack first. The iterator is
     * read only and not affected by potential modifications of the stack
     * after this method returns (iterator on copy).
     * {@inheritDoc} */
    @Override
    public Iterator<FlowObject> iterator() {
        Vector<FlowObject> copy = new Vector<FlowObject>(m_stack);
        Collections.reverse(copy);
        return Collections.unmodifiableList(copy).iterator();
    }

    /**
     * {@inheritDoc}
     */
    @Override
    public String toString() {
        return toDeepString();
    }

    /** {@inheritDoc} */
    @Override
    public int hashCode() {
        // stacks are not really used in hashs ... but since we implement equals
        int hash = m_nodeID.hashCode();
        for (FlowObject o : m_stack) {
            hash += o.hashCode();
        }
        return hash;
    }

    /** {@inheritDoc} */
    @Override
    public boolean equals(final Object obj) {
        if (obj == this) {
            return true;
        }
        if (!(obj instanceof FlowObjectStack)) {
            return false;
        }
        FlowObjectStack o = (FlowObjectStack)obj;
        return o.m_nodeID.equals(m_nodeID)
            && o.m_stack.equals(m_stack); // deep equals!
    }

    /**
     * @return String representation with list of all objects on stack.
     */
    public String toDeepString() {
        StringBuilder b = new StringBuilder();
        b.append("---");
        b.append(m_nodeID);
        b.append("---");
        b.append('\n');
        for (int i = m_stack.size() - 1; i >= 0; --i) {
            FlowObject o = m_stack.get(i);
            b.append(o);
            b.append('\n');
        }
        b.append("--------");
        return b.toString();
    }

    private static final Pair<String, Type> getVariableDefinition(
            final String propKey) {
        String varName;
        Type varType;
        if (propKey.startsWith("knime.constant.double.")) {
            varName = propKey.substring("knime.constant.double.".length());
            varType = Type.DOUBLE;
        } else if (propKey.startsWith("knime.constant.integer.")) {
            varName = propKey.substring("knime.constant.integer.".length());
            varType = Type.INTEGER;
        } else if (propKey.startsWith("knime.constant.string.")) {
            varName = propKey.substring("knime.constant.string.".length());
            varType = Type.STRING;
        } else {
            return null;
        }
        if (varName.length() == 0) {
            LOGGER.warn("Ignoring constant defintion \"" + propKey + "\": "
                    + "missing suffix, e.g. \"" + propKey + "somename\"");
            return null;
        }
        return new Pair<String, Type>(varName, varType);
    }

    /** Iterator that removes flow variables with given scopes from an
     * underlying iterator. Used, for instance to remove "local" variables when
     * merging stacks of predecessor nodes.
     */
    private static final class FilteredScopeIterator
        implements Iterator<FlowObject> {

        private final Iterator<FlowObject> m_it;
        private final List<Scope> m_ignoredScopes;
        private FlowObject m_next;

        /**
         *
         */
        public FilteredScopeIterator(final Iterator<FlowObject> it,
                final Scope... ignoredScopes) {
            m_it = it;
            m_ignoredScopes = Arrays.asList(ignoredScopes);
            m_next = internalNext();
        }

        /** {@inheritDoc} */
        @Override
        public boolean hasNext() {
            return m_next != null;
        }

        /** {@inheritDoc} */
        @Override
        public FlowObject next() {
            FlowObject result = m_next;
            if (result == null) {
                throw new NoSuchElementException("Iterator at end");
            }
            m_next = internalNext();
            return result;
        }

        /** {@inheritDoc} */
        @Override
        public void remove() {
            throw new UnsupportedOperationException("Remove not supported");
        }

        private FlowObject internalNext() {
            while (m_it.hasNext()) {
                FlowObject next = m_it.next();
                if (next instanceof FlowVariable) {
                    FlowVariable v = (FlowVariable)next;
                    if (m_ignoredScopes.contains(v.getScope())) {
                        continue;
                    }
                }
                return next;
            }
            return null;
        }

    }


}<|MERGE_RESOLUTION|>--- conflicted
+++ resolved
@@ -219,12 +219,8 @@
                         if (commonFlowO != null && !commonFlowO.equals(o)) {
                             throw new IllegalFlowObjectStackException(
                                     "Conflicting FlowObjects: " + o + " vs. "
-<<<<<<< HEAD
                                     + commonFlowO
                                     + " (loops not properly nested?)");
-=======
-                                    + commonFlowO);
->>>>>>> 9a2bd1b4
                         }
                         commonFlowO = o;
                         nexts[i] = o;
