/* 
 * ------------------------------------------------------------------
 * This source code, its documentation and all appendant files
 * are protected by copyright law. All rights reserved.
 *
 * Copyright, 2003 - 2007
 * University of Konstanz, Germany
 * Chair for Bioinformatics and Information Mining (Prof. M. Berthold)
 * and KNIME GmbH, Konstanz, Germany
 *
 * You may not modify, publish, transmit, transfer or sell, reproduce,
 * create derivative works from, distribute, perform, display, or in
 * any way exploit any of the content, in whole or in part, except as
 * otherwise expressly permitted in writing by the copyright owner or
 * as specified in the license file distributed with this product.
 *
 * If you have any questions please contact the copyright holder:
 * website: www.knime.org
 * email: contact@knime.org
 * --------------------------------------------------------------------- *
 * 
 */
package org.knime.base.node.io.database;

import java.io.File;
import java.io.IOException;
import java.security.InvalidKeyException;
import java.sql.Connection;
import java.sql.DriverManager;
import java.sql.SQLException;
import java.sql.Statement;

import javax.crypto.BadPaddingException;
import javax.crypto.IllegalBlockSizeException;

import org.knime.core.node.InvalidSettingsException;
import org.knime.core.node.NodeLogger;
import org.knime.core.node.config.ConfigRO;
import org.knime.core.node.config.ConfigWO;
import org.knime.core.util.KnimeEncryption;

/**
 * 
 * @author Thomas Gabriel, University of Konstanz
 */
<<<<<<< HEAD
public final class DBConnection  {
=======
class DBConnection {
>>>>>>> e116f9a6
    
    private static final NodeLogger LOGGER =
        NodeLogger.getLogger(DBConnection.class);
    
    /** Config for SQL statement. */
    static final String CFG_STATEMENT = "statement";

    private String m_driver;
    private String m_dbName;
    private String m_user = null;
    private String m_pass = null;

    /**
     */
    DBConnection() {
        // init default driver with the first from the driver list
        // or use Java JDBC-ODBC as default
        String[] history = DBDialogPane.DRIVER_ORDER.getHistory();
        if (history != null && history.length > 0) {
            m_driver = history[0];
        } else {
            m_driver = DBDriverLoader.JDBC_ODBC_DRIVER;
        }
        // create database name from driver class
        m_dbName = DBDriverLoader.getURLForDriver(m_driver);
    }
    
    /**
<<<<<<< HEAD
=======
     * Creates a new <code>DBConnection</code> based on the given connection
     * object.
     * @param conn connection used to copy settings from
     */
    DBConnection(final DBConnection conn) {
        this();
        m_driver = conn.m_driver;
        m_dbName = conn.m_dbName;
        m_user   = conn.m_user;
        m_pass   = conn.m_pass;
    }
    
    /**
>>>>>>> e116f9a6
     * Create a database connection based on this settings.
     * @return a new database connection object.
     * @throws SQLException {@link SQLException}
     * @throws InvalidSettingsException {@link InvalidSettingsException}
     * @throws IllegalBlockSizeException {@link IllegalBlockSizeException}
     * @throws BadPaddingException {@link BadPaddingException}
     * @throws InvalidKeyException {@link InvalidKeyException}
     * @throws IOException {@link IOException}
     */
    Connection createConnection() throws InvalidSettingsException, SQLException,
            BadPaddingException, IllegalBlockSizeException,
            InvalidKeyException, IOException {
        if (m_dbName == null || m_user == null || m_pass == null
                || m_driver == null) {
            throw new InvalidSettingsException("No settings available "
                    + "to create database connection.");
        }
        WrappedDriver wDriver = DBDriverLoader.getWrappedDriver(m_driver);
        try {
            DriverManager.registerDriver(wDriver);
            if (!wDriver.acceptsURL(m_dbName)) {
                throw new InvalidSettingsException("Driver \"" + wDriver 
                        + "\" does not accept URL: " + m_dbName);
            }
        } catch (Exception e) {
            throw new InvalidSettingsException("Could not register database"
                    + " driver \"" + wDriver + "\".", e);
        }
        DBDriverLoader.registerDriver(m_driver);
        String password = KnimeEncryption.decrypt(m_pass);
        DriverManager.setLoginTimeout(5);
        return DriverManager.getConnection(m_dbName, m_user, password);
    }
    
    /**
     * Load settings.
     * @param settings connection settings
     */
    void saveConnection(final ConfigWO settings) {
        settings.addString("driver", m_driver);
        settings.addString("database", m_dbName);
        settings.addString("user", m_user);
        settings.addString("password", m_pass);
        settings.addString("loaded_driver", 
                DBDriverLoader.getDriverFileForDriverClass(m_driver));
        DBDialogPane.DRIVER_ORDER.add(m_driver);
        DBDialogPane.DRIVER_URLS.add(m_dbName);
    }

    /**
     * Validate settings.
     * @param settings to validate
     * @throws InvalidSettingsException if the settings are not valid
     */
    void validateConnection(final ConfigRO settings)
            throws InvalidSettingsException {
        loadConnection(settings, false);
    }

    /**
     * Load validated settings.
     * @param settings to load
     * @return true, if settings have changed
     * @throws InvalidSettingsException if settings are invalid
     */
    boolean loadValidatedConnection(final ConfigRO settings)
            throws InvalidSettingsException {
        return loadConnection(settings, true);
    }

    private boolean loadConnection(final ConfigRO settings, 
            final boolean write) throws InvalidSettingsException {
        if (settings == null) {
            throw new InvalidSettingsException(
                    "Connection settings not available!");
        }
        String driver = settings.getString("driver");
        String database = settings.getString("database");
        String user = settings.getString("user");
        // password
        String password = settings.getString("password", "");
        // loaded driver
        String[] loadedDriver = settings.getStringArray("loaded_driver", 
                new String[0]);
        // write settings or skip it
        if (write) {
            m_driver = driver;
            DBDialogPane.DRIVER_ORDER.add(m_driver);
            boolean changed = false;
            if (m_user != null && m_dbName != null && m_pass != null) { 
                if (!user.equals(m_user) || !database.equals(m_dbName)
                        || !password.equals(m_pass)) {
                    changed = true;
                }
            }
            m_dbName = database;
            DBDialogPane.DATABASE_URLS.add(m_dbName);
            DBDialogPane.DRIVER_URLS.add(m_dbName);
            m_user = user;
            m_pass = password;
            for (String fileName : loadedDriver) {
                try {
                    DBDriverLoader.loadDriver(new File(fileName));
                } catch (Throwable t) {
                    LOGGER.info("Could not load driver from file \"" 
                            + fileName + "\".", t);
                }
            }
            return changed;
        }
        return false;
    }
    
    /**
<<<<<<< HEAD
     * Execute statement on current connection settings which are used to
     * open the database connection.
     * @param statement used to execute
     * @return an exception or <code>null</code> if statement was executed 
     *         successfully
     */
    public Exception execute(final String statement) {
=======
     * Execute statement on current database connection.
     * @param statement to be executed
     * @throws SQLException {@link SQLException}
     * @throws InvalidSettingsException {@link InvalidSettingsException}
     * @throws IllegalBlockSizeException {@link IllegalBlockSizeException}
     * @throws BadPaddingException {@link BadPaddingException}
     * @throws InvalidKeyException {@link InvalidKeyException}
     * @throws IOException {@link IOException}
     */
    void execute(final String statement) throws InvalidKeyException,
            BadPaddingException, IllegalBlockSizeException,
            InvalidSettingsException,
            SQLException, IOException {
>>>>>>> e116f9a6
        Connection conn = null;
        try {
            conn = createConnection();
            Statement stmt = conn.createStatement();
            stmt.execute(statement);
        } catch (Exception e) {
            if (conn != null) {
                try {
                    conn.close();
                } catch (SQLException sqle) {
                    return sqle;
                }
            }
            return e;
        }
        return null;
    }
<<<<<<< HEAD
=======
    
    /**
     * Create connection model with all settings used to create a database
     * connection.
     * @return database connection model
     */
    ModelContentRO createConnectionModel() {
        ModelContent cont = new ModelContent("database_connection_model");
        saveConnection(cont);
        return cont;
    } 
>>>>>>> e116f9a6
}<|MERGE_RESOLUTION|>--- conflicted
+++ resolved
@@ -3,7 +3,7 @@
  * This source code, its documentation and all appendant files
  * are protected by copyright law. All rights reserved.
  *
- * Copyright, 2003 - 2007
+ * Copyright, 2003 - 2008
  * University of Konstanz, Germany
  * Chair for Bioinformatics and Information Mining (Prof. M. Berthold)
  * and KNIME GmbH, Konstanz, Germany
@@ -34,6 +34,8 @@
 import javax.crypto.IllegalBlockSizeException;
 
 import org.knime.core.node.InvalidSettingsException;
+import org.knime.core.node.ModelContent;
+import org.knime.core.node.ModelContentRO;
 import org.knime.core.node.NodeLogger;
 import org.knime.core.node.config.ConfigRO;
 import org.knime.core.node.config.ConfigWO;
@@ -43,11 +45,7 @@
  * 
  * @author Thomas Gabriel, University of Konstanz
  */
-<<<<<<< HEAD
-public final class DBConnection  {
-=======
 class DBConnection {
->>>>>>> e116f9a6
     
     private static final NodeLogger LOGGER =
         NodeLogger.getLogger(DBConnection.class);
@@ -76,8 +74,6 @@
     }
     
     /**
-<<<<<<< HEAD
-=======
      * Creates a new <code>DBConnection</code> based on the given connection
      * object.
      * @param conn connection used to copy settings from
@@ -91,7 +87,6 @@
     }
     
     /**
->>>>>>> e116f9a6
      * Create a database connection based on this settings.
      * @return a new database connection object.
      * @throws SQLException {@link SQLException}
@@ -206,15 +201,6 @@
     }
     
     /**
-<<<<<<< HEAD
-     * Execute statement on current connection settings which are used to
-     * open the database connection.
-     * @param statement used to execute
-     * @return an exception or <code>null</code> if statement was executed 
-     *         successfully
-     */
-    public Exception execute(final String statement) {
-=======
      * Execute statement on current database connection.
      * @param statement to be executed
      * @throws SQLException {@link SQLException}
@@ -228,26 +214,21 @@
             BadPaddingException, IllegalBlockSizeException,
             InvalidSettingsException,
             SQLException, IOException {
->>>>>>> e116f9a6
         Connection conn = null;
+        Statement stmt = null;
         try {
             conn = createConnection();
-            Statement stmt = conn.createStatement();
+            stmt = conn.createStatement();
             stmt.execute(statement);
-        } catch (Exception e) {
+        } finally {
+            if (stmt != null) {
+                stmt.close();
+            }
             if (conn != null) {
-                try {
-                    conn.close();
-                } catch (SQLException sqle) {
-                    return sqle;
-                }
-            }
-            return e;
-        }
-        return null;
-    }
-<<<<<<< HEAD
-=======
+                conn.close();
+            }
+        }
+    }
     
     /**
      * Create connection model with all settings used to create a database
@@ -259,5 +240,4 @@
         saveConnection(cont);
         return cont;
     } 
->>>>>>> e116f9a6
 }